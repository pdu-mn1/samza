/*
 * Licensed to the Apache Software Foundation (ASF) under one
 * or more contributor license agreements.  See the NOTICE file
 * distributed with this work for additional information
 * regarding copyright ownership.  The ASF licenses this file
 * to you under the Apache License, Version 2.0 (the
 * "License"); you may not use this file except in compliance
 * with the License.  You may obtain a copy of the License at
 *
 *   http://www.apache.org/licenses/LICENSE-2.0
 *
 * Unless required by applicable law or agreed to in writing,
 * software distributed under the License is distributed on an
 * "AS IS" BASIS, WITHOUT WARRANTIES OR CONDITIONS OF ANY
 * KIND, either express or implied.  See the License for the
 * specific language governing permissions and limitations
 * under the License.
 */

package org.apache.samza.config


import java.io.File

import org.apache.samza.container.grouper.stream.GroupByPartitionFactory
import org.apache.samza.system.{RegexSystemStreamPartitionMatcher, SystemStreamPartitionMatcher}
import org.apache.samza.util.Logging

object JobConfig {
  // job config constants
  val STREAM_JOB_FACTORY_CLASS = "job.factory.class" // streaming.job_factory_class

  /**
   * job.config.rewriters is a CSV list of config rewriter names. Each name is determined
   * by the %s value in job.config.rewriter.%s.class. For example, if you define
   * job.config.rewriter.some-regex.class=org.apache.samza.config.RegExTopicGenerator,
   * then the rewriter config would be set to job.config.rewriters = some-regex.
   */
  val CONFIG_REWRITERS = "job.config.rewriters" // streaming.job_config_rewriters
  val CONFIG_REWRITER_CLASS = "job.config.rewriter.%s.class" // streaming.job_config_rewriter_class - regex, system, config
  val JOB_NAME = "job.name" // streaming.job_name
  val JOB_ID = "job.id" // streaming.job_id
  val SAMZA_FWK_PATH = "samza.fwk.path"
  val SAMZA_FWK_VERSION = "samza.fwk.version"
  val JOB_COORDINATOR_SYSTEM = "job.coordinator.system"
<<<<<<< HEAD
  val JOB_METADATA_DEFAULT_SYSTEM = "job.metadata.system"
  val JOB_DEFAULT_SYSTEM = "job.default.system"
  val JOB_DEFAULT_PARTITIONS = "job.default.partitions"
=======
  val JOB_DEFAULT_SYSTEM = "job.default.system"
>>>>>>> e6c1eed4
  val JOB_CONTAINER_COUNT = "job.container.count"
  val jOB_CONTAINER_THREAD_POOL_SIZE = "job.container.thread.pool.size"
  val JOB_CONTAINER_SINGLE_THREAD_MODE = "job.container.single.thread.mode"
  val JOB_REPLICATION_FACTOR = "job.coordinator.replication.factor"
  val JOB_SEGMENT_BYTES = "job.coordinator.segment.bytes"
  val SSP_GROUPER_FACTORY = "job.systemstreampartition.grouper.factory"

  val SSP_MATCHER_CLASS = "job.systemstreampartition.matcher.class";

  val SSP_MATCHER_CLASS_REGEX = "org.apache.samza.system.RegexSystemStreamPartitionMatcher"

  val SSP_MATCHER_CLASS_RANGE = "org.apache.samza.system.RangeSystemStreamPartitionMatcher"

  val SSP_MATCHER_CONFIG_REGEX = "job.systemstreampartition.matcher.config.regex";

  val SSP_MATCHER_CONFIG_RANGES = "job.systemstreampartition.matcher.config.ranges";

  val SSP_MATCHER_CONFIG_JOB_FACTORY_REGEX = "job.systemstreampartition.matcher.config.job.factory.regex";

  val DEFAULT_SSP_MATCHER_CONFIG_JOB_FACTORY_REGEX = "org\\.apache\\.samza\\.job\\.local(.*ProcessJobFactory|.*ThreadJobFactory)";

  // number of partitions in the checkpoint stream should be 1. But sometimes,
  // if a stream was created(automatically) with the wrong number of partitions(default number of partitions
  // for new streams), there is no easy fix for the user (topic deletion or reducing of number of partitions
  // is not yet supported, and auto-creation of the topics cannot be always easily tuned off).
  // So we add a setting that allows for the job to continue even though number of partitions is not 1.
  val JOB_FAIL_CHECKPOINT_VALIDATION = "job.checkpoint.validation.enabled"
  val MONITOR_PARTITION_CHANGE = "job.coordinator.monitor-partition-change"
  val MONITOR_PARTITION_CHANGE_FREQUENCY_MS = "job.coordinator.monitor-partition-change.frequency.ms"
  val DEFAULT_MONITOR_PARTITION_CHANGE_FREQUENCY_MS = 300000
  val JOB_SECURITY_MANAGER_FACTORY = "job.security.manager.factory"

  // Processor Config Constants
  val PROCESSOR_ID = "processor.id"

  val EXECUTION_ENV = "job.execution.env"

  val STREAM_GRAPH_BUILDER = "job.stream.graph.builder"

  implicit def Config2Job(config: Config) = new JobConfig(config)

  /**
   * reads the config to figure out if split deployment is enabled
   * and fwk directory is setup
   * @return fwk + "/" + version
   */
  def getFwkPath (conf: Config) = {
    var fwkPath = conf.get(JobConfig.SAMZA_FWK_PATH, "")
    var fwkVersion = conf.get(JobConfig.SAMZA_FWK_VERSION)
    if (fwkVersion == null || fwkVersion.isEmpty()) {
      fwkVersion = "STABLE"
    }
    if (! fwkPath.isEmpty()) {
      fwkPath = fwkPath + File.separator  + fwkVersion
    }
    fwkPath
  }
}

class JobConfig(config: Config) extends ScalaMapConfig(config) with Logging {
  def getName = getOption(JobConfig.JOB_NAME)

  def getCoordinatorSystemName = getOption(JobConfig.JOB_COORDINATOR_SYSTEM).getOrElse(
      throw new ConfigException("Missing job.coordinator.system configuration. Cannot proceed with job execution."))

<<<<<<< HEAD
  def getMetadataSystemName = {
    getOption(JobConfig.JOB_METADATA_DEFAULT_SYSTEM) match {
      case Some(system) =>  Some(system)
      case _ => getDefaultSystem
    }
  }

=======
>>>>>>> e6c1eed4
  def getDefaultSystem = getOption(JobConfig.JOB_DEFAULT_SYSTEM)

  def getContainerCount = {
    getOption(JobConfig.JOB_CONTAINER_COUNT) match {
      case Some(count) => count.toInt
      case _ =>
        // To maintain backwards compatibility, honor yarn.container.count for now.
        // TODO get rid of this in a future release.
        getOption("yarn.container.count") match {
          case Some(count) =>
            warn("Configuration 'yarn.container.count' is deprecated. Please use %s." format JobConfig.JOB_CONTAINER_COUNT)
            count.toInt
          case _ => 1
        }
    }
  }

  def getMonitorPartitionChange = getBoolean(JobConfig.MONITOR_PARTITION_CHANGE, false)

  def getMonitorPartitionChangeFrequency = getInt(
    JobConfig.MONITOR_PARTITION_CHANGE_FREQUENCY_MS,
    JobConfig.DEFAULT_MONITOR_PARTITION_CHANGE_FREQUENCY_MS)

  def getStreamJobFactoryClass = getOption(JobConfig.STREAM_JOB_FACTORY_CLASS)

  def getJobId = getOption(JobConfig.JOB_ID)

  def failOnCheckpointValidation = { getBoolean(JobConfig.JOB_FAIL_CHECKPOINT_VALIDATION, true) }

  def getConfigRewriters = getOption(JobConfig.CONFIG_REWRITERS)

  def getConfigRewriterClass(name: String) = getOption(JobConfig.CONFIG_REWRITER_CLASS format name)

  def getSystemStreamPartitionGrouperFactory = getOption(JobConfig.SSP_GROUPER_FACTORY).getOrElse(classOf[GroupByPartitionFactory].getCanonicalName)

  def getSecurityManagerFactory = getOption(JobConfig.JOB_SECURITY_MANAGER_FACTORY)

  val CHECKPOINT_SEGMENT_BYTES = "task.checkpoint.segment.bytes"
  val CHECKPOINT_REPLICATION_FACTOR = "task.checkpoint.replication.factor"

  def getCoordinatorReplicationFactor = getOption(JobConfig.JOB_REPLICATION_FACTOR) match {
    case Some(rplFactor) => rplFactor
    case _ =>
      getOption(CHECKPOINT_REPLICATION_FACTOR) match {
        case Some(rplFactor) =>
          info("%s was not found. Using %s=%s for coordinator stream" format (JobConfig.JOB_REPLICATION_FACTOR, CHECKPOINT_REPLICATION_FACTOR, rplFactor))
          rplFactor
        case _ => "3"
      }
  }

  def getCoordinatorSegmentBytes = getOption(JobConfig.JOB_SEGMENT_BYTES) match {
    case Some(segBytes) => segBytes
    case _ =>
      getOption(CHECKPOINT_SEGMENT_BYTES) match {
        case Some(segBytes) =>
          info("%s was not found. Using %s=%s for coordinator stream" format (JobConfig.JOB_SEGMENT_BYTES, CHECKPOINT_SEGMENT_BYTES, segBytes))
          segBytes
        case _ => "26214400"
      }
  }

  def getSSPMatcherClass = getOption(JobConfig.SSP_MATCHER_CLASS)

  def getSSPMatcherConfigRegex = getExcept(JobConfig.SSP_MATCHER_CONFIG_REGEX)

  def getSSPMatcherConfigRanges = getExcept(JobConfig.SSP_MATCHER_CONFIG_RANGES)

  def getSSPMatcherConfigJobFactoryRegex = getOrElse(JobConfig.SSP_MATCHER_CONFIG_JOB_FACTORY_REGEX, JobConfig.DEFAULT_SSP_MATCHER_CONFIG_JOB_FACTORY_REGEX)

  def getThreadPoolSize = getOption(JobConfig.jOB_CONTAINER_THREAD_POOL_SIZE) match {
    case Some(size) => size.toInt
    case _ => 0
  }

  def getSingleThreadMode = getOption(JobConfig.JOB_CONTAINER_SINGLE_THREAD_MODE) match {
    case Some(mode) => mode.toBoolean
    case _ => false
  }
}<|MERGE_RESOLUTION|>--- conflicted
+++ resolved
@@ -43,13 +43,8 @@
   val SAMZA_FWK_PATH = "samza.fwk.path"
   val SAMZA_FWK_VERSION = "samza.fwk.version"
   val JOB_COORDINATOR_SYSTEM = "job.coordinator.system"
-<<<<<<< HEAD
-  val JOB_METADATA_DEFAULT_SYSTEM = "job.metadata.system"
   val JOB_DEFAULT_SYSTEM = "job.default.system"
   val JOB_DEFAULT_PARTITIONS = "job.default.partitions"
-=======
-  val JOB_DEFAULT_SYSTEM = "job.default.system"
->>>>>>> e6c1eed4
   val JOB_CONTAINER_COUNT = "job.container.count"
   val jOB_CONTAINER_THREAD_POOL_SIZE = "job.container.thread.pool.size"
   val JOB_CONTAINER_SINGLE_THREAD_MODE = "job.container.single.thread.mode"
@@ -115,16 +110,6 @@
   def getCoordinatorSystemName = getOption(JobConfig.JOB_COORDINATOR_SYSTEM).getOrElse(
       throw new ConfigException("Missing job.coordinator.system configuration. Cannot proceed with job execution."))
 
-<<<<<<< HEAD
-  def getMetadataSystemName = {
-    getOption(JobConfig.JOB_METADATA_DEFAULT_SYSTEM) match {
-      case Some(system) =>  Some(system)
-      case _ => getDefaultSystem
-    }
-  }
-
-=======
->>>>>>> e6c1eed4
   def getDefaultSystem = getOption(JobConfig.JOB_DEFAULT_SYSTEM)
 
   def getContainerCount = {
