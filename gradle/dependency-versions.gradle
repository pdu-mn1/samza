/*
 * Licensed to the Apache Software Foundation (ASF) under one
 * or more contributor license agreements.  See the NOTICE file
 * distributed with this work for additional information
 * regarding copyright ownership.  The ASF licenses this file
 * to you under the Apache License, Version 2.0 (the
 * "License"); you may not use this file except in compliance
 * with the License.  You may obtain a copy of the License at
 *
 *   http://www.apache.org/licenses/LICENSE-2.0
 *
 * Unless required by applicable law or agreed to in writing,
 * software distributed under the License is distributed on an
 * "AS IS" BASIS, WITHOUT WARRANTIES OR CONDITIONS OF ANY
 * KIND, either express or implied.  See the License for the
 * specific language governing permissions and limitations
 * under the License.
 */
 ext {
  elasticsearchVersion = "1.5.1"
  jodaTimeVersion = "2.2"
  joptSimpleVersion = "3.2"
  jacksonVersion = "1.8.5"
  junitVersion = "4.8.1"
  mockitoVersion = "1.8.4"
  scalaTestVersion = "2.2.4"
  zkClientVersion = "0.3"
  zookeeperVersion = "3.3.4"
  metricsVersion = "2.2.0"
  kafkaVersion = "0.8.2.1"
  commonsHttpClientVersion = "3.1"
  rocksdbVersion = "3.13.1"
  yarnVersion = "2.6.1"
  slf4jVersion = "1.6.2"
  log4jVersion = "1.2.17"
  guavaVersion = "17.0"
  commonsCodecVersion = "1.9"
<<<<<<< HEAD
  commonsCollectionVersion = "3.2.1"
  avroVersion = "1.7.7"
  calciteVersion = "1.2.0-incubating"
=======
  httpClientVersion="4.4.1"
>>>>>>> fc303e55
}<|MERGE_RESOLUTION|>--- conflicted
+++ resolved
@@ -35,11 +35,8 @@
   log4jVersion = "1.2.17"
   guavaVersion = "17.0"
   commonsCodecVersion = "1.9"
-<<<<<<< HEAD
   commonsCollectionVersion = "3.2.1"
   avroVersion = "1.7.7"
   calciteVersion = "1.2.0-incubating"
-=======
   httpClientVersion="4.4.1"
->>>>>>> fc303e55
 }