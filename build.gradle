/*
 * Licensed to the Apache Software Foundation (ASF) under one
 * or more contributor license agreements.  See the NOTICE file
 * distributed with this work for additional information
 * regarding copyright ownership.  The ASF licenses this file
 * to you under the Apache License, Version 2.0 (the
 * "License"); you may not use this file except in compliance
 * with the License.  You may obtain a copy of the License at
 *
 *   http://www.apache.org/licenses/LICENSE-2.0
 *
 * Unless required by applicable law or agreed to in writing,
 * software distributed under the License is distributed on an
 * "AS IS" BASIS, WITHOUT WARRANTIES OR CONDITIONS OF ANY
 * KIND, either express or implied.  See the License for the
 * specific language governing permissions and limitations
 * under the License.
 */

buildscript {
  repositories {
    mavenCentral()
  }

  apply from: file('gradle/buildscript.gradle'), to: buildscript
}

allprojects {
  repositories {
    mavenCentral()
    mavenLocal()
<<<<<<< HEAD
    maven {
      url "https://repository.apache.org/content/repositories/snapshots/"
    }
    maven {
      url "http://conjars.org/repo"
    }
  }
=======
 }
>>>>>>> fc303e55
}

apply from: file("gradle/dependency-versions.gradle")
apply from: file("gradle/dependency-versions-scala-" + scalaVersion + ".gradle")
apply from: file("gradle/release.gradle")
apply from: file("gradle/rat.gradle")
apply from: file('gradle/customize.gradle')

rat {
  excludes = [
    '*.patch',
    '**/*.eot',
    '**/*.graffle',
    '**/*.iml',
    '**/*.ipr',
    '**/*.iws',
    '**/*.json',
    '**/*.otf',
    '**/*.svg',
    '**/*.ttf',
    '**/*.woff',
    '**/.classpath',
    '**/.cache/**',
    '**/.git/**',
    '**/.gitignore',
    '**/.gradle/**',
    '**/.idea/**',
    '**/.project',
    '**/.settings/**',
    '**/.DS_Store/**',
    '**/bootstrap.css.map',
    '**/bootstrap.min.css',
    '**/bootstrap.min.js',
    '**/build/**',
    '**/font-awesome.min.css',
    '**/jquery-1.11.1.min.js',
    '**/jquery.tablesorter.min.js',
    '**/non-responsive.less',
    '**/ropa-sans.css',
    '**/syntax.css',
    '.idea/**',
    '.reviewboardrc',
    'docs/_site/**',
    'docs/sitemap.xml',
    'docs/learn/documentation/*/api/javadocs/**',
    'docs/Gemfile.lock',
    'gradle/wrapper/**',
    'gradlew',
    'gradlew.bat',
<<<<<<< HEAD
    'samza-test/state/mystore/**',
    '**/README.md',
=======
    'samza-test/state/**',
    'README.md',
>>>>>>> fc303e55
    'RELEASE.md',
    'samza-test/src/main/resources/**',
    'samza-hdfs/src/main/resources/**',
    'samza-hdfs/src/test/resources/**'
  ]
}

allprojects {
  apply plugin: 'idea'

  // For all scala compilation, add extra compiler options, taken from version-specific
  // dependency-versions-scala file applied above.
  tasks.withType(ScalaCompile) {
    scalaCompileOptions.additionalParameters = [ scalaOptions ]
  }
}

subprojects {
  apply plugin: 'eclipse'
  apply plugin: 'project-report'

  tasks.withType(Test) {
    test {
      testLogging {
        showStackTraces = true
        showExceptions = true
        showCauses = true
        displayGranularity = maxGranularity
        exceptionFormat = 'full'
      }
    }
  }
}

project(':samza-api') {
  apply plugin: 'java'
  apply plugin: 'checkstyle'

  dependencies {
    testCompile "junit:junit:$junitVersion"
    testCompile "org.mockito:mockito-all:$mockitoVersion"
  }

  checkstyle {
    configFile = new File(rootDir, "checkstyle/checkstyle.xml")
  }
}

project(":samza-core_$scalaVersion") {
  apply plugin: 'scala'
  apply plugin: 'checkstyle'

  // Force scala joint compilation
  sourceSets.main.scala.srcDir "src/main/java"
  sourceSets.test.scala.srcDir "src/test/java"
  sourceSets.main.java.srcDirs = []

  jar {
    manifest {
      attributes("Implementation-Version": "$version")
    }
  }

  dependencies {
    compile project(':samza-api')
    compile "org.scala-lang:scala-library:$scalaLibVersion"
    compile "org.slf4j:slf4j-api:$slf4jVersion"
    compile "net.sf.jopt-simple:jopt-simple:$joptSimpleVersion"
    compile "org.codehaus.jackson:jackson-mapper-asl:$jacksonVersion"
    compile "org.eclipse.jetty:jetty-webapp:$jettyVersion"
    testCompile "junit:junit:$junitVersion"
    testCompile "org.mockito:mockito-all:$mockitoVersion"
    testCompile "org.scalatest:scalatest_$scalaVersion:$scalaTestVersion"
  }

  checkstyle {
    configFile = new File(rootDir, "checkstyle/checkstyle.xml")
  }
}

project(":samza-autoscaling_$scalaVersion") {
  apply plugin: 'scala'
  apply plugin: 'checkstyle'


  dependencies {
    compile project(':samza-api')
    compile project(":samza-core_$scalaVersion")
    compile "org.scala-lang:scala-library:$scalaLibVersion"
    compile "org.slf4j:slf4j-api:$slf4jVersion"
    compile "net.sf.jopt-simple:jopt-simple:$joptSimpleVersion"
    compile "org.codehaus.jackson:jackson-mapper-asl:$jacksonVersion"
    compile "org.eclipse.jetty:jetty-webapp:$jettyVersion"
    compile("org.apache.hadoop:hadoop-yarn-client:$yarnVersion") {
      exclude module: 'slf4j-log4j12'
      exclude module: 'servlet-api'
    }
    compile("org.apache.hadoop:hadoop-common:$yarnVersion") {
      exclude module: 'slf4j-log4j12'
      exclude module: 'servlet-api'
    }
    compile "org.apache.httpcomponents:httpclient:$httpClientVersion"
    testCompile "junit:junit:$junitVersion"
    testCompile "org.mockito:mockito-all:$mockitoVersion"
    testCompile "org.scalatest:scalatest_$scalaVersion:$scalaTestVersion"
  }

  checkstyle {
    configFile = new File(rootDir, "checkstyle/checkstyle.xml")
  }
}

project(':samza-elasticsearch') {
  apply plugin: 'java'

  dependencies {
    compile project(':samza-api')
    compile project(":samza-core_$scalaVersion")
    compile "org.elasticsearch:elasticsearch:$elasticsearchVersion"
    compile "org.slf4j:slf4j-api:$slf4jVersion"
    testCompile "junit:junit:$junitVersion"
    testCompile "org.mockito:mockito-all:$mockitoVersion"

    // Logging in tests is good.
    testRuntime "org.slf4j:slf4j-simple:$slf4jVersion"
  }
}

project(":samza-kafka_$scalaVersion") {
  apply plugin: 'scala'

  sourceSets.test.scala.srcDir "src/test/java"
  sourceSets.test.java.srcDirs = []

  configurations {
    // Remove transitive dependencies from Zookeeper that we don't want.
    compile.exclude group: 'javax.jms', module: 'jms'
    compile.exclude group: 'com.sun.jdmk', module: 'jmxtools'
    compile.exclude group: 'com.sun.jmx', module: 'jmxri'
  }

  dependencies {
    compile project(':samza-api')
    compile project(":samza-core_$scalaVersion")
    compile "org.scala-lang:scala-library:$scalaLibVersion"
    compile "com.101tec:zkclient:$zkClientVersion"
    compile "org.apache.zookeeper:zookeeper:$zookeeperVersion"
    compile "org.codehaus.jackson:jackson-mapper-asl:$jacksonVersion"
    compile "org.apache.kafka:kafka_$scalaVersion:$kafkaVersion"
    compile "org.apache.kafka:kafka-clients:$kafkaVersion"
    testCompile "org.apache.kafka:kafka_$scalaVersion:$kafkaVersion:test"
    testCompile "junit:junit:$junitVersion"
    testCompile "org.mockito:mockito-all:$mockitoVersion"
    testCompile "org.scalatest:scalatest_$scalaVersion:$scalaTestVersion"
    testCompile project(":samza-core_$scalaVersion").sourceSets.test.output

    // Logging in tests is good.
    testRuntime "org.slf4j:slf4j-simple:$slf4jVersion"
  }

  test {
    // Bump up the heap so we can start ZooKeeper and Kafka brokers.
    minHeapSize = "1560m"
    maxHeapSize = "1560m"
    jvmArgs = ["-XX:+UseConcMarkSweepGC", "-server"]
    // There appear to be issues between TestKafkaSystemAdmin and
    // TestKafkaCheckpointManager both running brokeres and ZK. Restarting the
    // gradle worker after every test clears things up. These tests should be
    // moved to the integration test suite.
    forkEvery = 1
  }
}

project(':samza-log4j') {
  apply plugin: 'java'
  apply plugin: 'checkstyle'

  dependencies {
    compile "log4j:log4j:$log4jVersion"
    compile project(':samza-api')
    compile project(":samza-core_$scalaVersion")
    compile "org.codehaus.jackson:jackson-mapper-asl:$jacksonVersion"
    testCompile "junit:junit:$junitVersion"
  }

  checkstyle {
    configFile = new File(rootDir, "checkstyle/checkstyle.xml")
  }
}

project(":samza-yarn_$scalaVersion") {
  apply plugin: 'scala'
  apply plugin: 'lesscss'

  // Force scala joint compilation
  sourceSets.main.scala.srcDir "src/main/java"
  sourceSets.main.java.srcDirs = []

  dependencies {
    compile project(':samza-api')
    compile project(":samza-core_$scalaVersion")
    compile "org.scala-lang:scala-library:$scalaLibVersion"
    compile "org.scala-lang:scala-compiler:$scalaLibVersion"
    compile "org.codehaus.jackson:jackson-mapper-asl:$jacksonVersion"
    compile "commons-httpclient:commons-httpclient:$commonsHttpClientVersion"
    compile("org.apache.hadoop:hadoop-yarn-api:$yarnVersion") {
      exclude module: 'slf4j-log4j12'
    }
    compile("org.apache.hadoop:hadoop-yarn-common:$yarnVersion") {
      exclude module: 'slf4j-log4j12'
      exclude module: 'servlet-api'
    }
    compile("org.apache.hadoop:hadoop-yarn-client:$yarnVersion") {
      exclude module: 'slf4j-log4j12'
      exclude module: 'servlet-api'
    }
    compile("org.apache.hadoop:hadoop-common:$yarnVersion") {
      exclude module: 'slf4j-log4j12'
      exclude module: 'servlet-api'
      // Exclude because YARN's 3.4.5 ZK version is incompatbile with Kafka's 3.3.4.
      exclude module: 'zookeeper'
    }
    compile("org.scalatra:scalatra_$scalaVersion:$scalatraVersion") {
      exclude module: 'scala-compiler'
      exclude module: 'slf4j-api'
    }
    compile("org.scalatra:scalatra-scalate_$scalaVersion:$scalatraVersion") {
      exclude module: 'scala-compiler'
      exclude module: 'slf4j-api'
    }
    compile "joda-time:joda-time:$jodaTimeVersion"
    compile "org.apache.zookeeper:zookeeper:$zookeeperVersion"
    testCompile "junit:junit:$junitVersion"
    testCompile "org.mockito:mockito-all:$mockitoVersion"
    testCompile project(":samza-core_$scalaVersion").sourceSets.test.output
  }

  repositories {
    maven {
      url "http://repo.typesafe.com/typesafe/releases"
    }
  }

  lesscss {
    source = fileTree('src/main/less') {
      include 'main.less'
    }
    dest = "$buildDir/resources/main/scalate/css"
  }

  jar.dependsOn("lesscss")
}

project(":samza-sql-core_$scalaVersion") {
  apply plugin: 'java'

  dependencies {
    compile project(':samza-api')
    compile project(":samza-core_$scalaVersion")
    compile project(":samza-kv_$scalaVersion")
    compile "commons-collections:commons-collections:$commonsCollectionVersion"
    compile "org.apache.avro:avro:$avroVersion"
    testCompile "junit:junit:$junitVersion"
    testCompile "org.mockito:mockito-all:$mockitoVersion"
  }
}

project(":samza-sql-calcite_$scalaVersion") {
  apply plugin: 'java'

  dependencies {
    compile project(":samza-sql-core_$scalaVersion")
    compile "org.apache.calcite:calcite-core:$calciteVersion"
    testCompile "junit:junit:$junitVersion"
    testCompile "org.mockito:mockito-all:$mockitoVersion"
  }
}

project(":samza-shell") {
  apply plugin: 'java'

  configurations {
    gradleShell
  }

  dependencies {
    gradleShell project(":samza-core_$scalaVersion")
    gradleShell project(":samza-kafka_$scalaVersion")
    gradleShell project(":samza-test_$scalaVersion")
    gradleShell project(":samza-yarn_$scalaVersion")
    gradleShell "org.slf4j:slf4j-log4j12:$slf4jVersion"
    gradleShell "log4j:log4j:1.2.16"
  }

  task shellTarGz(type: Tar) {
    compression = Compression.GZIP
    classifier = 'dist'
    from 'src/main/bash'
    from 'src/main/resources'
  }

  artifacts {
    archives(shellTarGz) {
      name 'samza-shell'
      classifier 'dist'
    }
  }

  // Usage: ./gradlew samza-shell:runJob \
  //    -PconfigPath=file:///path/to/job/config.properties
  task runJob(type:JavaExec) {
    description 'To run a job (defined in a properties file)'
    main = 'org.apache.samza.job.JobRunner'
    classpath = configurations.gradleShell
    if (project.hasProperty('configPath')) args += ['--config-path', configPath]
    jvmArgs = ["-Dlog4j.configuration=file:src/main/resources/log4j-console.xml"]
  }

  // Usage: ./gradlew samza-shell:checkpointTool \
  //    -PconfigPath=file:///path/to/job/config.properties -PnewOffsets=file:///path/to/new/offsets.properties
  task checkpointTool(type:JavaExec) {
    description 'Command-line tool to inspect and manipulate the job’s checkpoint'
    main = 'org.apache.samza.checkpoint.CheckpointTool'
    classpath = configurations.gradleShell
    if (project.hasProperty('configPath')) args += ['--config-path', configPath]
    if (project.hasProperty('newOffsets')) args += ['--new-offsets', newOffsets]
    jvmArgs = ["-Dlog4j.configuration=file:src/main/resources/log4j-console.xml"]
  }

  // Usage: ./gradlew samza-shell:kvPerformanceTest
  //    -PconfigPath=file:///path/to/job/config.properties
  task kvPerformanceTest(type:JavaExec) {
    description 'Command-line tool to run key-value performance tests'
    main = 'org.apache.samza.test.performance.TestKeyValuePerformance'
    classpath = configurations.gradleShell
    if (project.hasProperty('configPath')) args += ['--config-path', configPath]
    jvmArgs = ["-Dlog4j.configuration=file:src/main/resources/log4j-console.xml"]
  }
}

project(":samza-kv_$scalaVersion") {
  apply plugin: 'scala'
  apply plugin: 'checkstyle'

  dependencies {
    compile project(':samza-api')
    compile project(":samza-core_$scalaVersion")
    compile "org.scala-lang:scala-library:$scalaLibVersion"
    testCompile "junit:junit:$junitVersion"
    testCompile "org.mockito:mockito-all:$mockitoVersion"
  }

  checkstyle {
    configFile = new File(rootDir, "checkstyle/checkstyle.xml")
  }
}

project(":samza-kv-inmemory_$scalaVersion") {
  apply plugin: 'scala'

  dependencies {
    compile project(':samza-api')
    compile project(":samza-core_$scalaVersion")
    compile project(":samza-kv_$scalaVersion")
    compile "org.scala-lang:scala-library:$scalaLibVersion"
    compile "com.google.guava:guava:$guavaVersion"
    testCompile "junit:junit:$junitVersion"
  }
}

project(":samza-kv-rocksdb_$scalaVersion") {
  apply plugin: 'scala'

  sourceSets.test.scala.srcDir "src/test/java"
  sourceSets.test.java.srcDirs = []

  dependencies {
    compile project(':samza-api')
    compile project(":samza-core_$scalaVersion")
    compile project(":samza-kv_$scalaVersion")
    compile "org.scala-lang:scala-library:$scalaLibVersion"
    compile "org.rocksdb:rocksdbjni:$rocksdbVersion"
    testCompile "junit:junit:$junitVersion"
    testCompile "org.scalatest:scalatest_$scalaVersion:$scalaTestVersion"
  }
}

project(":samza-hdfs_$scalaVersion") {
    apply plugin: 'scala'

    dependencies {
        compile project(':samza-api')
        compile project(":samza-core_$scalaVersion")
        compile project(":samza-kafka_$scalaVersion")
        compile "org.scala-lang:scala-library:$scalaLibVersion"
        compile("org.apache.hadoop:hadoop-hdfs:$yarnVersion") {
          exclude module: 'slf4j-log4j12'
          exclude module: 'servlet-api'
        }
        compile("org.apache.hadoop:hadoop-common:$yarnVersion") {
          exclude module: 'slf4j-log4j12'
          exclude module: 'servlet-api'
          exclude module: 'zookeeper'
        }

        testCompile "junit:junit:$junitVersion"
        testCompile "org.scalatest:scalatest_$scalaVersion:$scalaTestVersion"
        testCompile "org.apache.hadoop:hadoop-minicluster:$yarnVersion"
    }
}

project(":samza-test_$scalaVersion") {
  apply plugin: 'scala'
  apply plugin: 'checkstyle'

  configurations {
    // Remove transitive dependencies from Zookeeper that we don't want.
    compile.exclude group: 'javax.jms', module: 'jms'
    compile.exclude group: 'com.sun.jdmk', module: 'jmxtools'
    compile.exclude group: 'com.sun.jmx', module: 'jmxri'
  }

  dependencies {
    compile project(':samza-api')
    compile project(":samza-kv-inmemory_$scalaVersion")
    compile project(":samza-kv-rocksdb_$scalaVersion")
    compile project(":samza-core_$scalaVersion")
    runtime project(":samza-log4j")
    runtime project(":samza-yarn_$scalaVersion")
    runtime project(":samza-kafka_$scalaVersion")
    runtime project(":samza-hdfs_$scalaVersion")
    compile "org.scala-lang:scala-library:$scalaLibVersion"
    compile "net.sf.jopt-simple:jopt-simple:$joptSimpleVersion"
    compile "javax.mail:mail:1.4"
    compile "junit:junit:$junitVersion"
    compile "org.apache.kafka:kafka_$scalaVersion:$kafkaVersion"
    testCompile "org.apache.kafka:kafka_$scalaVersion:$kafkaVersion:test"
    testCompile "com.101tec:zkclient:$zkClientVersion"
    testCompile project(":samza-kafka_$scalaVersion")
    testCompile project(":samza-core_$scalaVersion").sourceSets.test.output
    testCompile "org.scalatest:scalatest_$scalaVersion:$scalaTestVersion"
    testRuntime "org.slf4j:slf4j-simple:$slf4jVersion"
  }

  test {
    // Bump up the heap so we can run KV store tests.
    minHeapSize = "1560m"
    maxHeapSize = "1560m"
    jvmArgs = ["-XX:+UseConcMarkSweepGC", "-server"]
  }

  checkstyle {
    configFile = new File(rootDir, "checkstyle/checkstyle.xml")
  }

  tasks.create(name: "releaseTestJobs", dependsOn: configurations.archives.artifacts, type: Tar) {
    description 'Build an integration test tarball'
    compression = Compression.GZIP
    from(file("$projectDir/src/main/config")) { into "config/" }
    from(file("$projectDir/src/main/resources")) { into "lib/" }
    from(project(':samza-shell').file("src/main/bash")) { into "bin/" }
    from(file("$projectDir/src/main/python/ghostface_killah.py")) { into "bin/"}
    from(project(':samza-shell').file("src/main/resources")) { into "lib/" }
    from(project(':samza-shell').file("src/main/resources/log4j-console.xml")) { into "bin/" }
    from '../LICENSE'
    from '../NOTICE'
    from(configurations.runtime) { into("lib/") }
    from(configurations.archives.artifacts.files) { into("lib/") }
  }
}<|MERGE_RESOLUTION|>--- conflicted
+++ resolved
@@ -29,17 +29,7 @@
   repositories {
     mavenCentral()
     mavenLocal()
-<<<<<<< HEAD
-    maven {
-      url "https://repository.apache.org/content/repositories/snapshots/"
-    }
-    maven {
-      url "http://conjars.org/repo"
-    }
-  }
-=======
  }
->>>>>>> fc303e55
 }
 
 apply from: file("gradle/dependency-versions.gradle")
@@ -89,13 +79,8 @@
     'gradle/wrapper/**',
     'gradlew',
     'gradlew.bat',
-<<<<<<< HEAD
-    'samza-test/state/mystore/**',
-    '**/README.md',
-=======
     'samza-test/state/**',
     'README.md',
->>>>>>> fc303e55
     'RELEASE.md',
     'samza-test/src/main/resources/**',
     'samza-hdfs/src/main/resources/**',
